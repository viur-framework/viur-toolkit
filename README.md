<div align="center">
    <h1>viur-toolkit</h1>
    <a href="https://pypi.org/project/viur-toolkit/">
        <img alt="Badge showing current PyPI version" title="PyPI" src="https://img.shields.io/pypi/v/viur-toolkit">
    </a>
    <a href="LICENSE">
        <img src="https://img.shields.io/github/license/viur-framework/viur-toolkit" alt="Badge displaying the license" title="License badge">
    </a>
    <br>
    A kit of helpers and tools to simplify more intensive use of ViUR
</div>

## Usage

### Install with pip
```
pip install viur-toolkit
```

### Install with pipenv
```
pipenv install viur-toolkit
```

### Example
```python
from viur import toolkit

if toolkit.user_has_access("root"):
    print("Hello root user!")
```


## Development / Contributing

Create a fork and clone it

### Setup the local environment with pipenv:
```sh
cd viur-toolkit
pipenv install --dev
pipenv run precommit_install
```

### Install as editable in your project
```sh
cd myproject
pipenv install -e path/to/viur-toolkit
```

### Code linting & type checking
Use the `lint` command
```sh
$ pipenv run lint
```
tu run `pep8check` and `type_check` at once.

<<<<<<< HEAD
#### Alternative:
Setup the pre-commit hook with `pipenv run precommit_install`.
=======
### Branches
Depending on what kind of change your Pull Request contains, please submit your PR against the following branches:

* **main:**
  fixes/patches that fix a problem with existing code go into this branch.
  This results in a new patch version (X.X.n+1 where n is the current patch-level).
* **develop:**
  new features, refactorings, or adjustments for new versions of dependencies are added to this branch.
  This becomes a new minor version (X.n+1.0) where n is the current minor-level).
  Depending on the complexity of the changes, a new major release (n+1.0.0, where n is the current major level) may be chosen instead.
>>>>>>> 84c9e425
<|MERGE_RESOLUTION|>--- conflicted
+++ resolved
@@ -55,10 +55,9 @@
 ```
 tu run `pep8check` and `type_check` at once.
 
-<<<<<<< HEAD
 #### Alternative:
 Setup the pre-commit hook with `pipenv run precommit_install`.
-=======
+
 ### Branches
 Depending on what kind of change your Pull Request contains, please submit your PR against the following branches:
 
@@ -68,5 +67,4 @@
 * **develop:**
   new features, refactorings, or adjustments for new versions of dependencies are added to this branch.
   This becomes a new minor version (X.n+1.0) where n is the current minor-level).
-  Depending on the complexity of the changes, a new major release (n+1.0.0, where n is the current major level) may be chosen instead.
->>>>>>> 84c9e425
+  Depending on the complexity of the changes, a new major release (n+1.0.0, where n is the current major level) may be chosen instead.